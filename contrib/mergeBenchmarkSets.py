#!/usr/bin/env python

# BenchExec is a framework for reliable benchmarking.
# This file is part of BenchExec.
#
# Copyright (C) 2007-2017  Dirk Beyer
# All rights reserved.
#
# Licensed under the Apache License, Version 2.0 (the "License");
# you may not use this file except in compliance with the License.
# You may obtain a copy of the License at
#
#     http://www.apache.org/licenses/LICENSE-2.0
#
# Unless required by applicable law or agreed to in writing, software
# distributed under the License is distributed on an "AS IS" BASIS,
# WITHOUT WARRANTIES OR CONDITIONS OF ANY KIND, either express or implied.
# See the License for the specific language governing permissions and
# limitations under the License.


import sys
sys.dont_write_bytecode = True # prevent creation of .pyc files

import os
import io
import xml.etree.ElementTree as ET
import bz2

from benchexec import util
import benchexec.result as Result
import benchexec.tablegenerator as TableGenerator

def xml_to_string(elem, qualified_name=None, public_id=None, system_id=None):
    """
    Return a pretty-printed XML string for the Element.
    Also allows setting a document type.
    """
    from xml.dom import minidom
    rough_string = ET.tostring(elem, 'utf-8')
    reparsed = minidom.parseString(rough_string)
    if qualified_name:
        doctype = minidom.DOMImplementation().createDocumentType(
                qualified_name, public_id, system_id)
        reparsed.insertBefore(doctype, reparsed.documentElement)
    return reparsed.toprettyxml(indent="  ")

def getWitnesses(witnessXML):
    witnesses = {}
    for result in witnessXML.findall('run'):
        run = result.get('name')
        witnesses[run] = result
    return witnesses


def getWitnessResult(witness, verification_result):

    if witness is None:
        # If there is no witness, then this is an error of the verifier.
        return 'witness missing', Result.CATEGORY_ERROR

    status_from_validation     = witness.findall('column[@title="status"]')[0].get('value')
    status_from_verification   = verification_result.findall('column[@title="status"]')[0].get('value')
    category_from_verification = verification_result.findall('column[@title="category"]')[0].get('value')

    # If the result from witness validation matches the result from verification,
    # then leave status and category as is.
    if status_from_validation == status_from_verification:
<<<<<<< HEAD
        return status_from_validation, category_from_validation
=======
        return (status_from_verification, category_from_verification)
>>>>>>> 8ff2d35d
    # An invalid witness counts as error of the verifier.
    if status_from_validation == 'ERROR (invalid witness file)':
        return 'witness invalid (' + status_from_verification + ')', Result.CATEGORY_ERROR
    # Other unconfirmed witnesses count as CATEGORY_CORRECT_UNCONFIRMED.
    if category_from_verification == Result.CATEGORY_CORRECT:
        return status_from_verification, Result.CATEGORY_CORRECT_UNCONFIRMED

    return 'result invalid (' + status_from_verification + ')', Result.CATEGORY_ERROR

def main(argv=None):

    if argv is None:
        argv = sys.argv

    if len(argv) < 3:
        sys.exit('Usage: ' + argv[0] + ' <results-xml> [<witness-xml>]* [--no-overwrite-status-true].\n')

    resultFile   = argv[1]
    witnessFiles = []
    isOverwrite = True
    for i in range(2, len(argv)):
        if len(argv) > i and not argv[i].startswith('--'):
            witnessFiles.append(argv[i])
        if argv[i] == '--no-overwrite-status-true':
            isOverwrite = False

    if not os.path.exists(resultFile) or not os.path.isfile(resultFile):
        sys.exit('File {0} does not exist.'.format(repr(resultFile)))
    resultXML   = TableGenerator.parse_results_file(resultFile)
    witnessSets = []
    for witnessFile in witnessFiles:
        if not os.path.exists(witnessFile) or not os.path.isfile(witnessFile):
            sys.exit('File {0} does not exist.'.format(repr(witnessFile)))
        witnessXML = TableGenerator.parse_results_file(witnessFile)
        witnessSets.append(getWitnesses(witnessXML))

    for result in resultXML.findall('run'):
        run = result.get('name')
        statusWit, categoryWit = (None, None)
        i = 0
        for witnessSet in witnessSets:
            i = i + 1
            witness = witnessSet.get(run, None)
            # copy data from witness
            if witness is not None:
                statusWitNew, categoryWitNew = getWitnessResult(witness, result)
                if (
                     categoryWit is None or
                     not categoryWit.startswith(Result.CATEGORY_CORRECT) or
                     categoryWitNew == Result.CATEGORY_CORRECT or
                     statusWitNew.startswith('witness invalid')
                   ):
                    statusWit, categoryWit = (statusWitNew, categoryWitNew)
        # Overwrite status with status from witness
        if (
                 (    isOverwrite
                   or Result.RESULT_CLASS_FALSE == Result.get_result_classification(
                                                       result.findall('column[@title="status"]')[0].get('value'))
                 )
             and 'correct' == result.findall('column[@title="category"]')[0].get('value')
             and statusWit is not None
             and categoryWit is not None
           ):
            #print(run, statusWit, categoryWit)
            result.findall('column[@title="status"]')[0].set('value', statusWit)
            result.findall('column[@title="category"]')[0].set('value', categoryWit)
        # Clean-up an entry that can be inferred by table-generator automatically, avoids path confusion
        del result.attrib['logfile']

    filename = resultFile + '.merged.xml.bz2'
    print ('    ' + filename)
    with io.TextIOWrapper(bz2.BZ2File(filename, 'wb'), encoding='utf-8') as xml_file:
        xml_file.write(xml_to_string(resultXML).replace('    \n','').replace('  \n',''))

if __name__ == '__main__':
    sys.exit(main())<|MERGE_RESOLUTION|>--- conflicted
+++ resolved
@@ -66,11 +66,7 @@
     # If the result from witness validation matches the result from verification,
     # then leave status and category as is.
     if status_from_validation == status_from_verification:
-<<<<<<< HEAD
-        return status_from_validation, category_from_validation
-=======
-        return (status_from_verification, category_from_verification)
->>>>>>> 8ff2d35d
+        return status_from_verification, category_from_verification
     # An invalid witness counts as error of the verifier.
     if status_from_validation == 'ERROR (invalid witness file)':
         return 'witness invalid (' + status_from_verification + ')', Result.CATEGORY_ERROR
