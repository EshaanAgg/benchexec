--- conflicted
+++ resolved
@@ -74,12 +74,7 @@
         (output_fd, output_filename) = tempfile.mkstemp('.log', 'output_', text=True)
         try:
             result = self.runexecutor.execute_run(list(args), output_filename, **kwargs)
-<<<<<<< HEAD
-            output_lines = os.read(output_fd, 4096).decode().splitlines()
-            return result, output_lines
-=======
             output = os.read(output_fd, 4096).decode()
->>>>>>> 10fe18fc
         finally:
             os.close(output_fd)
             os.remove(output_filename)
@@ -108,16 +103,12 @@
             os.remove(output_filename)
 
         result={key.strip(): value.strip() for (key, _, value) in (line.partition('=') for line in runexec_output.splitlines())}
-<<<<<<< HEAD
-        return result, output_lines
-=======
         self.check_result_keys(result, 'terminationreason', 'returnvalue')
         self.assertNotEqual(
             result.get('terminationreason'),
             'failed',
             "Unexpected failure, output is \n" + output)
         return (result, output.splitlines())
->>>>>>> 10fe18fc
 
     def check_command_in_output(self, output, cmd):
         self.assertEqual(output[0], cmd, 'run output misses executed command')
