"""
BenchExec is a framework for reliable benchmarking.
This file is part of BenchExec.

Copyright (C) 2007-2015  Dirk Beyer
All rights reserved.

Licensed under the Apache License, Version 2.0 (the "License");
you may not use this file except in compliance with the License.
You may obtain a copy of the License at

    http://www.apache.org/licenses/LICENSE-2.0

Unless required by applicable law or agreed to in writing, software
distributed under the License is distributed on an "AS IS" BASIS,
WITHOUT WARRANTIES OR CONDITIONS OF ANY KIND, either express or implied.
See the License for the specific language governing permissions and
limitations under the License.
"""

# prepare for Python 3
from __future__ import absolute_import, division, print_function, unicode_literals

import logging
import subprocess
import sys
import os
import re

import benchexec.result as result
import benchexec.util as util
import benchexec.tools.template
from benchexec.model import SOFTTIMELIMIT

class Tool(benchexec.tools.template.BaseTool):
    """
    Tool info for CPAchecker, the Configurable Software-Verification Platform.
    URL: https://cpachecker.sosy-lab.org/

    Both binary and source distributions of CPAchecker are supported.
    If the source of CPAchecker is present,
    it is automatically compiled before benchmarks are executed.
    Additional statistics can be extracted from the output of CPAchecker
    and added to the result tables.
    For this reason, the parameter -stats is always added to the command line.
    Furthermore, if a soft time limit is specified for BenchExec,
    it is passed to CPAchecker using the parameter -timelimit.
    This allows for proper termination of CPAchecker and statistics output
    even in cases of a timeout.
    """

    REQUIRED_PATHS = [
                  "lib/java/runtime",
                  "lib/*.jar",
                  "lib/native/x86_64-linux",
                  "scripts",
                  "cpachecker.jar",
                  "config",
                  ]

    def executable(self):
        executable = util.find_executable('cpa.sh', 'scripts/cpa.sh')
        executableDir = os.path.join(os.path.dirname(executable), os.path.pardir)
        if os.path.isdir(os.path.join(executableDir, 'src')):
            self._buildCPAchecker(executableDir)
        if not os.path.isfile(os.path.join(executableDir, "cpachecker.jar")):
            logging.warning("Required JAR file for CPAchecker not found in {0}.".format(executableDir))
        return executable


    def program_files(self, executable):
        return self._program_files_from_executable(
            executable, self.REQUIRED_PATHS, parent_dir=True)


    def _buildCPAchecker(self, executableDir):
        logging.debug('Building CPAchecker in directory {0}.'.format(executableDir))
        ant = subprocess.Popen(['ant', '-lib', 'lib/java/build', '-q', 'jar'], cwd=executableDir, shell=util.is_windows())
        ant.communicate()
        if ant.returncode:
            sys.exit('Failed to build CPAchecker, please fix the build first.')


    def version(self, executable):
        stdout = self._version_from_tool(executable, '-help')
        line = next(l for l in stdout.splitlines() if l.startswith('CPAchecker'))
        line = line.replace('CPAchecker' , '')
        line = line.split('(')[0]
        return line.strip()

    def name(self):
        return 'CPAchecker'

    def _get_additional_options(self, existing_options, propertyfile, rlimits):
        options = []
        if SOFTTIMELIMIT in rlimits:
            if "-timelimit" in existing_options:
                logging.warning('Time limit already specified in command-line options, not adding time limit from benchmark definition to the command line.')
            else:
                options = options + ["-timelimit", str(rlimits[SOFTTIMELIMIT]) + "s"] # benchmark-xml uses seconds as unit

        # if data.MEMLIMIT in rlimits:
        #     if "-heap" not in existing_options:
        #         heapsize = rlimits[MEMLIMIT]*0.8 # 20% overhead for non-java-memory
        #         options = options + ["-heap", str(int(heapsize))]

        if "-stats" not in existing_options:
            options = options + ["-stats"]

        spec = ["-spec", propertyfile] if propertyfile is not None else []

        return options + spec

    def cmdline(self, executable, options, tasks, propertyfile=None, rlimits={}):
        additional_options = self._get_additional_options(options, propertyfile, rlimits)
        return [executable] + options + additional_options + tasks


    def determine_result(self, returncode, returnsignal, output, isTimeout):
        """
        @param returncode: code returned by CPAchecker
        @param returnsignal: signal, which terminated CPAchecker
        @param output: the output of CPAchecker
        @return: status of CPAchecker after executing a run
        """

        def isOutOfNativeMemory(line):
            return ('std::bad_alloc'             in line # C++ out of memory exception (MathSAT)
                 or 'Cannot allocate memory'     in line
                 or 'Native memory allocation (malloc) failed to allocate' in line # JNI
                 or line.startswith('out of memory')     # CuDD
                 )

        status = None

        for line in output:
            line = line.strip()
            if 'java.lang.OutOfMemoryError' in line:
                status = 'OUT OF JAVA MEMORY'
            elif isOutOfNativeMemory(line):
                status = 'OUT OF NATIVE MEMORY'
            elif 'There is insufficient memory for the Java Runtime Environment to continue.' in line \
                    or 'cannot allocate memory for thread-local data: ABORT' in line:
                status = 'OUT OF MEMORY'
            elif 'SIGSEGV' in line:
                status = 'SEGMENTATION FAULT'
            elif (returncode == 0 or returncode == 1) and 'java.lang.AssertionError' in line:
                status = 'ASSERTION'
            elif ((returncode == 0 or returncode == 1)
                    and ('Exception:' in line or line.startswith('Exception in thread'))
                    and not line.startswith('cbmc')): # ignore "cbmc error output: ... Minisat::OutOfMemoryException"
                status = 'EXCEPTION'
            elif 'Could not reserve enough space for object heap' in line:
                status = 'JAVA HEAP ERROR'
            elif line.startswith('Error: ') and not status:
                status = result.RESULT_ERROR
                if 'Cannot parse witness' in line:
                    status += ' (invalid witness file)'
                elif 'Unsupported' in line:
                    if 'recursion' in line:
                        status += ' (recursion)'
                    elif 'threads' in line:
                        status += ' (threads)'
                elif 'Parsing failed' in line:
                    status += ' (parsing failed)'
                elif 'Interpolation failed' in line:
                    status += ' (interpolation failed)'
            elif line.startswith('Invalid configuration: ') and not status:
                if 'Cannot parse witness' in line:
                    status = result.RESULT_ERROR
                    status += ' (invalid witness file)'
            elif line.startswith('For your information: CPAchecker is currently hanging at') and not status and isTimeout:
                status = 'TIMEOUT'

            elif line.startswith('Verification result: '):
                line = line[21:].strip()
                if line.startswith('TRUE'):
                    newStatus = result.RESULT_TRUE_PROP
                elif line.startswith('FALSE'):
                    newStatus = result.RESULT_FALSE_REACH
                    match = re.match(r'.* Property violation \(([^:]*)(:.*)?\) found by chosen configuration.*', line)
                    if match and match.group(1) in ['valid-deref', 'valid-free', 'valid-memtrack', 'valid-memcleanup', 'no-overflow', 'no-deadlock', 'termination']:
                        newStatus = result.RESULT_FALSE_PROP + '(' + match.group(1) + ')'
                else:
                    newStatus = result.RESULT_UNKNOWN

                if not status:
                    status = newStatus
                elif newStatus != result.RESULT_UNKNOWN:
                    status = "{0} ({1})".format(status, newStatus)
            elif line == 'Finished.' and not status:
                status = result.RESULT_DONE

        if (not status or status == result.RESULT_UNKNOWN) and isTimeout and returncode in [15, 143]:
            # The JVM sets such an returncode if it receives signal 15
            # (143 is 15+128)
            status = 'TIMEOUT'

        if not status:
            status = result.RESULT_ERROR
        return status


    def get_value_from_output(self, lines, identifier):
        # search for the text in output and get its value,
        # search the first line, that starts with the searched text
        # warn if there are more lines (multiple statistics from sequential analysis?)
        match = None
        for line in lines:
            if line.lstrip().startswith(identifier):
                startPosition = line.find(':') + 1
                endPosition = line.find('(', startPosition) # bracket maybe not found -> (-1)
<<<<<<< HEAD
                if endPosition == -1:
                    return line[startPosition:].strip()
=======
                if (endPosition == -1):
                    endPosition = len(line)
                if match is None:
                    match = line[startPosition: endPosition].strip()
>>>>>>> 10fe18fc
                else:
                    logging.warning("skipping repeated match for identifier '{0}': '{1}'".format(identifier, line))
        return match<|MERGE_RESOLUTION|>--- conflicted
+++ resolved
@@ -210,15 +210,10 @@
             if line.lstrip().startswith(identifier):
                 startPosition = line.find(':') + 1
                 endPosition = line.find('(', startPosition) # bracket maybe not found -> (-1)
-<<<<<<< HEAD
                 if endPosition == -1:
-                    return line[startPosition:].strip()
-=======
-                if (endPosition == -1):
                     endPosition = len(line)
                 if match is None:
                     match = line[startPosition: endPosition].strip()
->>>>>>> 10fe18fc
                 else:
                     logging.warning("skipping repeated match for identifier '{0}': '{1}'".format(identifier, line))
         return match