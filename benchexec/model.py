--- conflicted
+++ resolved
@@ -145,17 +145,11 @@
             'Unsupported tool "{0}" specified. ImportError: {1}'.format(tool_name, ie)
         )
     except AttributeError:
-<<<<<<< HEAD
         sys.exit(
             'The module "{0}" does not define the necessary class "Tool", '
             "it cannot be used as tool info for BenchExec.".format(tool_module)
         )
-    return (tool_module, tool)
-=======
-        sys.exit('The module "{0}" does not define the necessary class "Tool", '
-                 'it cannot be used as tool info for BenchExec.'.format(tool_module))
     return tool_module, tool
->>>>>>> e8158401
 
 
 def cmdline_for_run(tool, executable, options, sourcefiles, propertyfile, rlimits):
@@ -420,11 +414,7 @@
 
         logging.debug("I'm loading some columns for the outputfile.")
         columns = []
-<<<<<<< HEAD
-        if columnsTag != None:  # columnsTag is optional in XML file
-=======
-        if columnsTag is not None: # columnsTag is optional in XML file
->>>>>>> e8158401
+        if columnsTag is not None:  # columnsTag is optional in XML file
             for columnTag in columnsTag.findall("column"):
                 pattern = columnTag.text
                 title = columnTag.get("title", pattern)
@@ -1173,10 +1163,7 @@
     If no values are found, at least the limits are used as requirements.
     If the user gives a cpu_model in the config, it overrides the previous cpu_model.
     """
-<<<<<<< HEAD
-
-=======
->>>>>>> e8158401
+
     def __init__(self, tags, rlimits, config):
 
         self.cpu_model = None
