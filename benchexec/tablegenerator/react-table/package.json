{
  "name": "benchexec-react-table",
  "version": "0.2.0",
  "author": {
    "name": "Dirk Beyer"
  },
  "private": true,
  "license": "Apache-2.0",
  "dependencies": {
    "@babel/runtime": "^7.13.17",
    "@fortawesome/fontawesome-svg-core": "^1.2.35",
    "@fortawesome/free-solid-svg-icons": "^5.15.3",
    "@fortawesome/react-fontawesome": "^0.1.14",
    "@zip.js/zip.js": "^2.2.27",
    "classnames": "^2.3.1",
    "deep-equal": "^2.0.5",
    "rc-slider": "^9.7.2",
    "react": "^17.0.2",
    "react-dom": "^17.0.2",
    "react-modal": "^3.13.1",
    "react-router-dom": "^5.2.0",
    "react-table": "^7.6.3",
    "react-table-sticky": "^1.1.3",
    "react-vis": "^1.11.7",
<<<<<<< HEAD
    "regression": "^2.0.1",
    "yaml": "^1.10.0"
=======
    "yaml": "^1.10.2"
>>>>>>> 8392b0b0
  },
  "engines": {
    "node": ">=12.0.0"
  },
  "scripts": {
    "start": "(test -f src/data/dependencies.json || node scripts/dependencies.js) && node scripts/start.js",
    "build": "node scripts/dependencies.js && react-app-rewired build",
    "test": "(test -f src/data/dependencies.json || node scripts/dependencies.js) && react-app-rewired test",
    "lint:fix": "(test -f src/data/dependencies.json || node scripts/dependencies.js) && eslint --fix --ignore-path .lintignores $(pwd)'/**/*.js' && prettier --ignore-path .lintignores --write $(pwd)'/**/*.+(css|scss|json)'",
    "lint": "(test -f src/data/dependencies.json || node scripts/dependencies.js) &&  eslint --max-warnings 0 --ignore-path .lintignores . && prettier --ignore-path .lintignores --check $(pwd)'/**/*.+(css|scss|json)'"
  },
  "eslintConfig": {
    "extends": [
      "react-app",
      "plugin:prettier/recommended",
      "prettier"
    ],
    "rules": {
      "prettier/prettier": "warn"
    }
  },
  "eslintIgnore": [
    "src/vendor/"
  ],
  "prettier": {
    "trailingComma": "all"
  },
  "browserslist": {
    "production": [
      ">0.2%",
      "not dead",
      "not op_mini all"
    ],
    "development": [
      "last 1 chrome version",
      "last 1 firefox version",
      "last 1 safari version"
    ]
  },
  "jest": {
    "moduleNameMapper": {
      "@data": "<rootDir>/src/data/data.json"
    },
    "setupFilesAfterEnv": [
      "<rootDir>src/tests/setup/setup.js",
      "<rootDir>src/tests/utils.js"
    ]
  },
  "devDependencies": {
    "enzyme": "^3.11.0",
    "enzyme-adapter-react-16": "^1.15.6",
    "eslint-config-prettier": "^8.2.0",
    "eslint-plugin-prettier": "^3.4.0",
    "license-checker": "^25.0.1",
    "node-sass": "^5.0.0",
    "prettier": "^2.2.1",
    "react-app-rewired": "^2.1.8",
    "react-scripts": "4.0.3",
    "react-test-renderer": "^17.0.2",
    "uniqid": "^5.3.0"
  }
}<|MERGE_RESOLUTION|>--- conflicted
+++ resolved
@@ -22,12 +22,8 @@
     "react-table": "^7.6.3",
     "react-table-sticky": "^1.1.3",
     "react-vis": "^1.11.7",
-<<<<<<< HEAD
     "regression": "^2.0.1",
     "yaml": "^1.10.0"
-=======
-    "yaml": "^1.10.2"
->>>>>>> 8392b0b0
   },
   "engines": {
     "node": ">=12.0.0"
