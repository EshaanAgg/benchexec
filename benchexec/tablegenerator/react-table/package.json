{
  "name": "benchexec-react-table",
  "version": "0.2.0",
  "author": {
    "name": "Dirk Beyer"
  },
  "private": true,
  "license": "Apache-2.0",
  "dependencies": {
    "@babel/runtime": "^7.15.4",
    "@fortawesome/fontawesome-svg-core": "^1.2.36",
    "@fortawesome/free-regular-svg-icons": "^5.15.4",
    "@fortawesome/free-solid-svg-icons": "^5.15.4",
    "@fortawesome/react-fontawesome": "^0.1.15",
    "@zip.js/zip.js": "^2.3.17",
    "classnames": "^2.3.1",
    "copy-to-clipboard": "^3.3.1",
    "deep-equal": "^2.0.5",
    "path-browserify": "^1.0.1",
    "rc-slider": "^9.7.2",
    "react": "^17.0.2",
    "react-dom": "^17.0.2",
    "react-modal": "^3.14.3",
    "react-router-dom": "^5.2.0",
    "react-table": "^7.7.0",
    "react-table-sticky": "^1.1.3",
    "react-vis": "^1.11.7",
    "regression": "^2.0.1",
<<<<<<< HEAD
    "setimmediate": "^1.0.5",
    "yaml": "^1.10.0"
=======
    "yaml": "^1.10.2"
>>>>>>> 20762dcf
  },
  "engines": {
    "node": ">=12.0.0"
  },
  "scripts": {
    "injectWorkers": " node scripts/workerDataUrls.js && eslint --fix ./src/workers/dataUrls.js",
    "start": "(test -f src/data/dependencies.json || node scripts/dependencies.js) && npm run injectWorkers && node scripts/start.js",
    "build": "node scripts/dependencies.js && npm run injectWorkers  && react-app-rewired build",
    "test": "(test -f src/data/dependencies.json || node scripts/dependencies.js) && npm run injectWorkers && react-app-rewired test",
    "lint:fix": "(test -f src/data/dependencies.json || node scripts/dependencies.js) && eslint --fix --ignore-path .lintignores $(pwd)'/**/*.js' && prettier --ignore-path .lintignores --write $(pwd)'/**/*.+(css|scss|json)'",
    "lint": "(test -f src/data/dependencies.json || node scripts/dependencies.js) &&  eslint --max-warnings 0 --ignore-path .lintignores . && prettier --ignore-path .lintignores --check $(pwd)'/**/*.+(css|scss|json)'"
  },
  "eslintConfig": {
    "extends": [
      "react-app",
      "plugin:prettier/recommended",
      "prettier"
    ],
    "rules": {
      "prettier/prettier": "warn"
    }
  },
  "eslintIgnore": [
    "src/vendor/"
  ],
  "prettier": {
    "trailingComma": "all"
  },
  "browserslist": {
    "production": [
      ">0.2%",
      "not dead",
      "not op_mini all"
    ],
    "development": [
      "last 1 chrome version",
      "last 1 firefox version",
      "last 1 safari version"
    ]
  },
  "jest": {
    "moduleNameMapper": {
      "@data": "<rootDir>/src/data/data.json",
      "@zip.js/zip.js/lib/zip-no-worker-inflate": "<rootDir>/node_modules/@zip.js/zip.js/dist/zip-no-worker-inflate.min.js"
    },
    "setupFilesAfterEnv": [
      "<rootDir>src/tests/setup/setup.js"
    ]
  },
  "devDependencies": {
    "enzyme": "^3.11.0",
    "enzyme-adapter-react-16": "^1.15.6",
    "eslint-config-prettier": "^8.2.0",
    "eslint-plugin-prettier": "^3.4.0",
    "license-checker": "^25.0.1",
    "prettier": "^2.2.1",
    "react-app-rewired": "^2.1.11",
    "react-scripts": "5.0.0",
    "react-test-renderer": "^17.0.2",
    "sass": "^1.42.1",
    "uniqid": "^5.3.0"
  }
}<|MERGE_RESOLUTION|>--- conflicted
+++ resolved
@@ -26,12 +26,8 @@
     "react-table-sticky": "^1.1.3",
     "react-vis": "^1.11.7",
     "regression": "^2.0.1",
-<<<<<<< HEAD
     "setimmediate": "^1.0.5",
-    "yaml": "^1.10.0"
-=======
     "yaml": "^1.10.2"
->>>>>>> 20762dcf
   },
   "engines": {
     "node": ">=12.0.0"
