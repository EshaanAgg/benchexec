// This file is part of BenchExec, a framework for reliable benchmarking:
// https://github.com/sosy-lab/benchexec
//
// SPDX-FileCopyrightText: 2019-2020 Dirk Beyer <https://www.sosy-lab.org>
//
// SPDX-License-Identifier: Apache-2.0

import React, { useState, useEffect } from "react";
import ReactTable from "react-table";
import "react-table/react-table.css";
import withFixedColumns from "react-table-hoc-fixed-columns";
import "react-table-hoc-fixed-columns/lib/styles.css";
import "react-table/react-table.css";
import {
  createRunSetColumns,
  StandardCell,
  StandardColumnHeader,
  SelectColumnsButton,
} from "./TableComponents.js";
import {
  isNumericColumn,
  numericSortMethod,
  textSortMethod,
  determineColumnWidth,
  pathOr,
  emptyStateValue,
  isNil,
} from "../utils/utils";

const numericPattern = "([+-]?[0-9]*(\\.[0-9]*)?)(:[+-]?[0-9]*(\\.[0-9]*)?)?";

// Special markers we use as category for empty run results
const RUN_ABORTED = "aborted"; // result tag was present but empty (failure)
const RUN_EMPTY = "empty"; // result tag was not present in results XML
const SPECIAL_CATEGORIES = { [RUN_EMPTY]: "Empty rows", [RUN_ABORTED]: "—" };

const ReactTableFixedColumns = withFixedColumns(ReactTable);

export default function Table(props) {
  const [fixed, setFixed] = useState(true);
  let [filteredColumnValues, setFilteredColumnValues] = useState({});
  let [disableTaskText, setDisableTaskText] = useState(false);

  function FilterInputField(props) {
    const elementId = props.column.id + "_filter";
    const filter = props.filter ? props.filter.value : props.filter;
    let value;
    let typingTimer;

    const textPlaceHolder = disableTaskText
      ? "To edit, please clear task id filter in the sidebar"
      : "text";

    const onChange = (event) => {
      value = event.target.value;
      clearTimeout(typingTimer);
      typingTimer = setTimeout(() => {
        props.onChange(value);
        document.getElementById(elementId).focus();
      }, 500);
    };

    return (
      <input
        id={elementId}
        placeholder={props.numeric ? "Min:Max" : textPlaceHolder}
        defaultValue={value ? value : filter}
        onChange={onChange}
        disabled={props.column.id === "id" ? disableTaskText : false}
        type="search"
        pattern={props.numeric ? numericPattern : undefined}
      />
    );
  }
<<<<<<< HEAD
=======

  //fix columns
  handleInputChange = ({ target }) => {
    const value = target.checked;
    const name = target.name;
>>>>>>> 606301a1

  // get selected status and category values
  useEffect(() => {
    const { filtered } = props;
    const newFilteredColumnValues = {};
    for (const filter of filtered) {
      const { value, values, id } = filter;
      if (id === "id") {
        if (!isNil(values)) {
          setDisableTaskText(true);
        } else {
          setDisableTaskText(false);
        }
      }
      const [runset, , column] = id.split("_");
      const currentRunsetFilters = newFilteredColumnValues[runset] || {};

      const isCategory =
        typeof value === "string" && value[value.length - 1] === " ";

      if (isCategory) {
        const categories = currentRunsetFilters.categories || [];
        categories.push(value);
        currentRunsetFilters.categories = categories;
      } else {
        const filtersOfColumn = currentRunsetFilters[column] || [];
        filtersOfColumn.push(value);
        currentRunsetFilters[column] = filtersOfColumn;
      }

      newFilteredColumnValues[runset] = currentRunsetFilters;
    }
    setFilteredColumnValues(newFilteredColumnValues);

    console.log({ newFilteredColumnValues });
  }, [props]);

  const handleFixedInputChange = ({ target }) => {
    const value = target.checked;
    setFixed(value);
  };

  const createTaskIdColumn = () => ({
    Header: () => (
      <div className="fixed">
        <form>
          <label title="Fix the first column">
            Fixed task:
            <input
              name="fixed"
              type="checkbox"
              checked={fixed}
              onChange={handleFixedInputChange}
            />
          </label>
        </form>
      </div>
    ),
    fixed: fixed ? "left" : "",
    columns: [
      {
        minWidth: window.innerWidth * 0.3,
        Header: (
          <StandardColumnHeader>
            <SelectColumnsButton handler={props.selectColumn} />
          </StandardColumnHeader>
        ),
        fixed: fixed ? "left" : "",
        accessor: "id",
        Cell: (cell) => {
          const content = cell.value.map((id) => (
            <span key={id} className="row_id">
              {id}
            </span>
          ));
          const href = cell.original.href;
          return href ? (
            <a
              key={href}
              className="row__name--cellLink"
              href={href}
              title="Click here to show source code"
              onClick={(ev) => props.toggleLinkOverlay(ev, href)}
            >
              {content}
            </a>
          ) : (
            <span title="This task has no associated file">{content}</span>
          );
        },
        filterMethod: (filter, row) => {
          return true;
        },
        Filter: FilterInputField,
      },
    ],
  });

  const createStatusColumn = (runSetIdx, column, columnIdx) => ({
    id: `${runSetIdx}_${column.display_title}_${columnIdx}`,
    Header: <StandardColumnHeader column={column} />,
    show: !this.props.hiddenCols[runSetIdx].includes(column.colIdx),
    minWidth: determineColumnWidth(column, 10),
    accessor: (row) => row.results[runSetIdx].values[columnIdx],
    Cell: (cell) => {
      const category = cell.original.results[runSetIdx].category;
      let href = cell.original.results[runSetIdx].href;
      let tooltip;
      if (category === "aborted") {
        href = undefined;
        tooltip = "Result missing because run was aborted or not executed";
      } else if (category === "empty") {
        tooltip = "Result missing because task was not part of benchmark set";
      } else if (href) {
        tooltip = "Click here to show output of tool";
      }
      return (
        <StandardCell
          cell={cell}
          href={href}
          className={category}
          toggleLinkOverlay={props.toggleLinkOverlay}
          title={tooltip}
          force={true}
        />
      );
    },
    sortMethod: textSortMethod,
    filterMethod: (filter, row) => {
      return true;
    },
    Filter: ({ filter, onChange }) => {
      const categoryValues = props.categoryValues[runSetIdx][columnIdx];
      console.log({ filter });
      const selectedCategoryFilters = pathOr(
        [runSetIdx, "categories"],
        [],
        filteredColumnValues,
      );
      const selectedStatusValues = pathOr(
        [runSetIdx, columnIdx],
        [],
        filteredColumnValues,
      );
      const selectedFilters = [
        ...selectedCategoryFilters,
        ...selectedStatusValues,
      ];
      const multipleSelected =
        selectedFilters.length > 1 || selectedFilters[0] === emptyStateValue;

      const singleFilterValue = filter ? filter.value : "all ";
      const selectValue = multipleSelected ? "multiple" : singleFilterValue;
      return (
        <select
          onChange={(event) => onChange(event.target.value)}
          style={{ width: "100%" }}
          value={selectValue}
        >
          {multipleSelected && (
            <option value="multiple" disabled selected>
              {selectedFilters
                .map((x) => x.trim())
                .filter((x) => x !== "all" && x !== emptyStateValue)
                .join(", ") || "Empty Set"}
            </option>
          )}
          <option value="all ">Show all</option>
          {categoryValues
            .filter((category) => category in SPECIAL_CATEGORIES)
            .map((category) => (
              // category filters are marked with space at end
              <option value={category + " "} key={category}>
                {SPECIAL_CATEGORIES[category]}
              </option>
            ))}
          <optgroup label="Category">
            {categoryValues
              .filter((category) => !(category in SPECIAL_CATEGORIES))
              .map((category) => (
                // category filters are marked with space at end
                <option value={category + " "} key={category}>
                  {category}
                </option>
              ))}
          </optgroup>
          <optgroup label="Status">
            {props.statusValues[runSetIdx][columnIdx].map((status) => (
              <option value={status} key={status}>
                {status}
              </option>
            ))}
          </optgroup>
        </select>
      );
    },
  });

  const createColumn = (runSetIdx, column, columnIdx) => {
    if (column.type === "status") {
      return createStatusColumn(runSetIdx, column, columnIdx);
    }

    return {
      id: `${runSetIdx}_${column.display_title}_${columnIdx}`,
      Header: <StandardColumnHeader column={column} />,
      show: !this.props.hiddenCols[runSetIdx].includes(column.colIdx),
      minWidth: determineColumnWidth(column),
      accessor: (row) => row.results[runSetIdx].values[columnIdx],
      Cell: (cell) => (
        <StandardCell cell={cell} toggleLinkOverlay={props.toggleLinkOverlay} />
      ),
      filterMethod: () => true,
      Filter: (filter) => (
        <FilterInputField numeric={isNumericColumn(column)} {...filter} />
      ),
      sortMethod: isNumericColumn(column) ? numericSortMethod : textSortMethod,
    };
  };

  const resultColumns = props.tools
    .map((runSet, runSetIdx) =>
      createRunSetColumns(runSet, runSetIdx, createColumn),
    )
    .flat();
  return (
    <div className="mainTable">
      <ReactTableFixedColumns
        data={props.data}
        filterable={true}
        filtered={props.filtered}
        columns={[createTaskIdColumn()].concat(resultColumns)}
        defaultPageSize={250}
        pageSizeOptions={[50, 100, 250, 500, 1000, 2500]}
        className="-highlight"
        minRows={0}
        onFilteredChange={(filtered) => {
          props.filterPlotData(filtered, true);
        }}
      >
        {(_, makeTable) => {
          return makeTable();
        }}
      </ReactTableFixedColumns>
    </div>
  );
}<|MERGE_RESOLUTION|>--- conflicted
+++ resolved
@@ -72,14 +72,6 @@
       />
     );
   }
-<<<<<<< HEAD
-=======
-
-  //fix columns
-  handleInputChange = ({ target }) => {
-    const value = target.checked;
-    const name = target.name;
->>>>>>> 606301a1
 
   // get selected status and category values
   useEffect(() => {
@@ -181,7 +173,7 @@
   const createStatusColumn = (runSetIdx, column, columnIdx) => ({
     id: `${runSetIdx}_${column.display_title}_${columnIdx}`,
     Header: <StandardColumnHeader column={column} />,
-    show: !this.props.hiddenCols[runSetIdx].includes(column.colIdx),
+    show: !props.hiddenCols[runSetIdx].includes(column.colIdx),
     minWidth: determineColumnWidth(column, 10),
     accessor: (row) => row.results[runSetIdx].values[columnIdx],
     Cell: (cell) => {
@@ -286,7 +278,7 @@
     return {
       id: `${runSetIdx}_${column.display_title}_${columnIdx}`,
       Header: <StandardColumnHeader column={column} />,
-      show: !this.props.hiddenCols[runSetIdx].includes(column.colIdx),
+      show: !props.hiddenCols[runSetIdx].includes(column.colIdx),
       minWidth: determineColumnWidth(column),
       accessor: (row) => row.results[runSetIdx].values[columnIdx],
       Cell: (cell) => (
