--- conflicted
+++ resolved
@@ -17,11 +17,8 @@
 import glob
 import logging
 import os
-<<<<<<< HEAD
 import pathlib
-=======
 import re
->>>>>>> 1c43c4c0
 import shutil
 import signal as _signal
 import stat
